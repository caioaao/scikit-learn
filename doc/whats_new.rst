--- conflicted
+++ resolved
@@ -43,12 +43,8 @@
     the k-Nearest Neighbor Search and implemented a more stable
     algorithm for finding barycenter weigths. Also added some
     developer documentation for this module, see
-<<<<<<< HEAD
-    :ref:`notes_neighbors` for more information [`Fabian Pedregosa`_].
-=======
     `notes_neighbors
     <https://github.com/scikit-learn/scikit-learn/wiki/Neighbors-working-notes>`_ for more information [`Fabian Pedregosa`_].
->>>>>>> 2f40141d
 
   - Documentation improvements: Added :class:`pca.RandomizedPCA` and
     :class:`linear_model.LogisticRegression` to the class
